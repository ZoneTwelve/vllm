from typing import Any, Dict, List, Literal, Optional, cast

import torch
from compressed_tensors.config import (CompressionFormat,
                                       SparsityCompressionConfig,
                                       SparsityStructure)
from compressed_tensors.quantization import (QuantizationArgs,
                                             QuantizationStrategy,
                                             QuantizationType)
from pydantic import BaseModel

from vllm.model_executor.layers.fused_moe import FusedMoE
from vllm.model_executor.layers.linear import (LinearBase, LinearMethodBase,
                                               UnquantizedLinearMethod)
from vllm.model_executor.layers.quantization.base_config import (  # noqa: E501
    QuantizationConfig, QuantizeMethodBase)
from vllm.model_executor.layers.quantization.compressed_tensors.compressed_tensors_moe import (  # noqa: E501
    CompressedTensorsMoEMethod)
from vllm.model_executor.layers.quantization.compressed_tensors.schemes import (
    W4A16SPARSE24_SUPPORTED_BITS, WNA16_SUPPORTED_BITS, CompressedTensors24,
    CompressedTensorsScheme, CompressedTensorsW4A16Sparse24,
    CompressedTensorsW8A8Fp8, CompressedTensorsW8A8Int8,
    CompressedTensorsW8A16Fp8, CompressedTensorsWNA16)
from vllm.model_executor.layers.quantization.compressed_tensors.utils import (
    find_matched_target, is_activation_quantization_format,
    should_ignore_layer)
from vllm.model_executor.layers.quantization.kv_cache import BaseKVCacheMethod
from vllm.platforms import current_platform

__all__ = ["CompressedTensorsLinearMethod"]

SPARSITY_CONFIG_NAME: Literal["sparsity_config"] = "sparsity_config"
QUANTIZATION_SCHEME_MAP_TYPE = Dict[str, Optional[Dict[str, QuantizationArgs]]]


class CompressedTensorsConfig(QuantizationConfig):

    def __init__(
        self,
        target_scheme_map: Dict[str, Any],
        ignore: List[str],
        quant_format: str,
        sparsity_scheme_map: Dict[str, SparsityCompressionConfig],
        kv_cache_scheme: Optional[Dict[str, Any]] = None,
        config: Optional[Dict[str, Any]] = None,
    ):

        self.ignore = ignore
        self.quant_format = quant_format
        # Map from [target -> scheme]
        self.target_scheme_map = target_scheme_map
        self.kv_cache_scheme = kv_cache_scheme
        self.sparsity_scheme_map = sparsity_scheme_map
        self.config = config

    def get_linear_method(self) -> "CompressedTensorsLinearMethod":
        return CompressedTensorsLinearMethod(self)

    def get_supported_act_dtypes(cls) -> List[torch.dtype]:
        return [torch.float16, torch.bfloat16]

    @classmethod
    def get_min_capability(cls) -> int:
        return 70

    def get_name(self) -> str:
        return "compressed_tensors"

    def get_quant_method(
        self,
        layer: torch.nn.Module,
        prefix: str,
    ) -> Optional["QuantizeMethodBase"]:
        from vllm.attention.layer import Attention  # Avoid circular import

        # Check if the layer is skipped for quantization.
        # TODO (@robertgshaw2): support module names
        if should_ignore_layer(prefix, ignore=self.ignore):
            return UnquantizedLinearMethod()
        if isinstance(layer, LinearBase):
            scheme = self.get_scheme(layer=layer, layer_name=prefix)
            layer.scheme = scheme
            return CompressedTensorsLinearMethod(self)
        if isinstance(layer, Attention):
            return CompressedTensorsKVCacheMethod(self)
        if isinstance(layer, FusedMoE):
            return CompressedTensorsMoEMethod.get_moe_method(self)
        return None

    @classmethod
    def from_config(cls, config: Dict[str, Any]) -> "CompressedTensorsConfig":
        ignore: List[str] = cast(List[str], config.get("ignore", []))
        quant_format = cast(str, config.get("format"))
        target_scheme_map = cls._quantization_scheme_map_from_config(
            config=config)
        sparsity_scheme_map = cls._sparsity_scheme_map_from_config(
            config=config)

        return cls(
            target_scheme_map=target_scheme_map,
            ignore=ignore,
            quant_format=quant_format,
            sparsity_scheme_map=sparsity_scheme_map,
            config=config,
        )

    @classmethod
    def _sparsity_scheme_map_from_config(
            cls, config: Dict[str,
                              Any]) -> Dict[str, SparsityCompressionConfig]:
        """
        :param config: The `quantization_config` dictionary from config.json
        :return: A dictionary mapping target layer names to their corresponding
            sparsity compression configurations
        """
        if (sparsity_config := config.get(SPARSITY_CONFIG_NAME)) is None:
            return dict()

        sparsity_config = SparsityCompressionConfig.model_validate(
            sparsity_config)
        sparse_scheme_map: Dict[str, SparsityCompressionConfig] = {
            target: sparsity_config
            for target in sparsity_config.targets or list()
        }
        return sparse_scheme_map

    @classmethod
    def _quantization_scheme_map_from_config(
            cls, config: Dict[str, Any]) -> QUANTIZATION_SCHEME_MAP_TYPE:
        """
        :param config: The `quantization_config` dictionary from config.json
        :return: A dictionary mapping target layer names to their corresponding
            quantization_args for weights and input activations
        """
        target_scheme_map: Dict[str, Any] = dict()
        quant_format = cast(str, config.get("format"))

        # The quant_config has multiple config_groups, each containing
        # an input_activations key with details about how the activations are
        # quantized, a weights key indicating how the weights are quantized,
        # and a list of targets under the `targets` key, dictating which
        # layers are impacted by the quantization details. The quantization
        # details follow the structure defined by the QuantizationArgs
        # pydantic model, which is used to verify the structure of the
        # quant_config and also store the details for later use.

        config_groups = config.get("config_groups", dict())
        for _, quant_config in config_groups.items():
            targets = quant_config.get("targets")
            for target in targets:
                target_scheme_map[target] = {}
                target_scheme_map[target][
                    "weights"] = QuantizationArgs.model_validate(
                        quant_config.get("weights"))

                target_scheme_map[target]["input_activations"] = None
                if is_activation_quantization_format(quant_format):
                    input_activations = quant_config.get("input_activations")
                    # The only case where we have activation quant supported
                    # but no input_activations provided in the config
                    # should be w8a16fp8 w8a16fp8 can also run for cases where
                    # there is an input_quant but it is ignored
                    if not input_activations:
                        assert target_scheme_map[target][
                            "weights"].type == QuantizationType.FLOAT
                    else:
                        target_scheme_map[target][
                            "input_activations"] = QuantizationArgs.model_validate(  # noqa: E501
                                quant_config.get("input_activations"))
        return target_scheme_map

    @classmethod
    def get_config_filenames(cls) -> List[str]:
        return []

    def _check_scheme_supported(self,
                                min_capability: int,
                                error: bool = True) -> bool:
        capability_tuple = current_platform.get_device_capability()

        if capability_tuple is not None:
            capability = capability_tuple.to_int()
            supported = capability >= min_capability
            if error and not supported:
                raise RuntimeError(
                    "Quantization scheme is not supported for ",
                    f"the current GPU. Min capability: {min_capability}. ",
                    f"Current capability: {capability}.")
            return supported
        else:
            return False

    def _is_static_tensor_w8a8(self, weight_quant: BaseModel,
                               input_quant: BaseModel) -> bool:
        is_8_bits = weight_quant.num_bits == input_quant.num_bits == 8
        weight_strategy = (
            weight_quant.strategy == QuantizationStrategy.TENSOR.value
            or weight_quant.strategy == QuantizationStrategy.CHANNEL.value)
        is_tensor = (weight_strategy and input_quant.strategy
                     == QuantizationStrategy.TENSOR.value)
        is_static = not weight_quant.dynamic and not input_quant.dynamic

        # Both symmetric and asymmetric input quantization supported.
        # Only symmetric weight quantization supported.
        return is_8_bits and is_tensor and weight_quant.symmetric and is_static

    def _is_dynamic_token_w8a8(self, weight_quant: BaseModel,
                               input_quant: BaseModel) -> bool:
        is_8_bits = weight_quant.num_bits == input_quant.num_bits == 8
        weight_strategy = (
            weight_quant.strategy == QuantizationStrategy.TENSOR.value
            or weight_quant.strategy == QuantizationStrategy.CHANNEL.value)
        is_token = (weight_strategy and input_quant.strategy
                    == QuantizationStrategy.TOKEN.value)
        is_dynamic = not weight_quant.dynamic and input_quant.dynamic

        # Both symmetric and asymmetric input quantization supported.
        # Only symmetric weight quantization supported.
        return is_8_bits and is_token and weight_quant.symmetric and is_dynamic

    def _is_fp8_w8a8(self, weight_quant: BaseModel,
                     input_quant: BaseModel) -> bool:
        # Confirm weights and activations quantized.
        if weight_quant is None or input_quant is None:
            return False

        # Confirm weight scheme is supported.
        is_floating_point = (weight_quant.type == QuantizationType.FLOAT
                             and input_quant.type == QuantizationType.FLOAT)
        is_symmetric_weight = weight_quant.symmetric
        is_static_weight = not weight_quant.dynamic
        is_per_tensor_or_channel_weight = (weight_quant.strategy in [
            QuantizationStrategy.TENSOR, QuantizationStrategy.CHANNEL
        ])
        if not (is_floating_point and is_symmetric_weight and is_static_weight
                and is_per_tensor_or_channel_weight):
            return False

        # Dynamic quantization is always supported if weights supported.
        if input_quant.dynamic:
            return True

        # Confirm activation scheme is supported.
        is_symmetric_activation = input_quant.symmetric
        is_per_tensor_activation = (
            input_quant.strategy == QuantizationStrategy.TENSOR)
        return is_symmetric_activation and is_per_tensor_activation

    def _is_fp8_w8a16(self, weight_quant: BaseModel,
                      input_quant: BaseModel) -> bool:
        # Confirm weights quantized.
        if weight_quant is None:
            return False

        # Confirm we have floating points.
        if weight_quant.type != QuantizationType.FLOAT:
            return False

        # Confirm weight scheme is supported.
        is_symmetric_weight = weight_quant.symmetric
        is_static_weight = not weight_quant.dynamic
        is_per_tensor_or_channel_weight = (weight_quant.strategy in [
            QuantizationStrategy.TENSOR, QuantizationStrategy.CHANNEL
        ])
        if not (is_symmetric_weight and is_static_weight  # noqa: SIM103
                and is_per_tensor_or_channel_weight):
            return False

        # All conditions satisfied.
        return True

    def _is_wNa16_group_channel(self, weight_quant: BaseModel,
                                input_quant: BaseModel) -> bool:
        input_quant_none = input_quant is None
        is_symmetric = weight_quant.symmetric
        is_channel_group = (
            weight_quant.strategy == QuantizationStrategy.CHANNEL.value
            or weight_quant.strategy == QuantizationStrategy.GROUP.value)
        is_static = not weight_quant.dynamic

        return (is_channel_group and input_quant_none and is_symmetric
                and is_static)

    def _get_scheme_from_parts(
            self, weight_quant: BaseModel,
            input_quant: BaseModel) -> "CompressedTensorsScheme":

        # Detect If Mixed Precision
        if self._is_wNa16_group_channel(weight_quant, input_quant):
            if (self.quant_format == CompressionFormat.marlin_24.value
                    and weight_quant.num_bits in W4A16SPARSE24_SUPPORTED_BITS):
                return CompressedTensorsW4A16Sparse24(
                    strategy=weight_quant.strategy,
                    num_bits=weight_quant.num_bits,
                    group_size=weight_quant.group_size)
            if (self.quant_format == CompressionFormat.pack_quantized.value
                    and weight_quant.num_bits in WNA16_SUPPORTED_BITS):
                return CompressedTensorsWNA16(
                    num_bits=weight_quant.num_bits,
                    strategy=weight_quant.strategy,
                    group_size=weight_quant.group_size,
                    actorder=weight_quant.actorder)

        if is_activation_quantization_format(self.quant_format):
            if self._is_fp8_w8a8(weight_quant, input_quant):
                is_fp8_w8a8_supported = current_platform.is_hpu() or \
                    self._check_scheme_supported(
                    CompressedTensorsW8A8Fp8.get_min_capability(),
                    error=False)
                if is_fp8_w8a8_supported:
                    return CompressedTensorsW8A8Fp8(
                        strategy=weight_quant.strategy,
                        is_static_input_scheme=(input_quant
                                                and not input_quant.dynamic))
                else:
                    # note: input_quant will be present for converted models;
                    # will be ignored during inference post loading
                    return CompressedTensorsW8A16Fp8(
                        strategy=weight_quant.strategy,
                        is_static_input_scheme=not input_quant.dynamic)

            # note: input_quant can be None
            if self._is_fp8_w8a16(weight_quant, input_quant):
                is_static_input_scheme = (input_quant
                                          and not input_quant.dynamic)
                return CompressedTensorsW8A16Fp8(
                    strategy=weight_quant.strategy,
                    is_static_input_scheme=is_static_input_scheme)

            if self._is_static_tensor_w8a8(weight_quant, input_quant):
                return CompressedTensorsW8A8Int8(
                    strategy=weight_quant.strategy,
                    is_static_input_scheme=True,
                    input_symmetric=input_quant.symmetric)

            if self._is_dynamic_token_w8a8(weight_quant, input_quant):
                return CompressedTensorsW8A8Int8(
                    strategy=weight_quant.strategy,
                    is_static_input_scheme=False,
                    input_symmetric=input_quant.symmetric)

        raise NotImplementedError(
            "No compressed-tensors compatible scheme was found.")

    def get_scheme(
            self,
            layer: torch.nn.Module,
            layer_name: Optional[str] = None) -> "CompressedTensorsScheme":
        """
        compressed-tensors supports non uniform in the following way:

        ignore: List of layer_names or nn.Module names to be ignored.
        targets of config_groups: There can be N config_groups which each
            have a quantization scheme. Each config_group has a list of targets
            which can be a full layer_name, a regex for a layer_name, or
            an nn.Module name.

        We first check whether a layer is in the ignore group and use
        CompressedTensorsUnquantized (i.e. fp16/bf16) scheme for the layer

        We then detect whether a layer_name is found in any target and
        use the quantization scheme corresponding to the matched target
        to select the CompressedTensorsScheme used for infernece.
        """

        # Find the "target" in the compressed-tensors config
        # that our layer conforms to.
        # TODO (@robertgshaw): add compressed-tensors as dep
        # so we do not have to re-write these functions
        # need to make accelerate optional in ct to do this

        # Will be empty for models with only sparsity
        if self.target_scheme_map:
            matched_target = find_matched_target(
                layer_name=layer_name,
                module=layer,
                targets=self.target_scheme_map.keys())

            scheme_dict = self.target_scheme_map[matched_target]
            weight_quant = scheme_dict.get("weights")
            input_quant = scheme_dict.get("input_activations")
        elif self.sparsity_scheme_map:
            matched_target = find_matched_target(
                layer_name=layer_name,
                module=layer,
                targets=self.sparsity_scheme_map.keys())
            weight_quant = None
            input_quant = None

        # For models with sparsity, assumes that the sparse layers are also
        # quantized for cutlass 2:4 support
        sparsity_scheme: Optional[
            SparsityCompressionConfig] = self.sparsity_scheme_map.get(
                matched_target)

        if self.supports_cutlass_24(weight_quant=weight_quant,
                                    input_quant=input_quant,
                                    sparsity_scheme=sparsity_scheme):
            # Have a valid sparsity scheme
            # Validate layer is supported by Cutlass 2:4 Kernel
            scheme = CompressedTensors24(quantized=weight_quant is not None
                                         or input_quant is not None,
                                         weight_quant=weight_quant,
                                         input_quant=input_quant)
        else:
            # Find the quant_scheme
            scheme = self._get_scheme_from_parts(  # type: ignore
                weight_quant=weight_quant,
                input_quant=input_quant,
            )

        # Raise error if device does not support the scheme
        # (e.g. fp8 needs ada lovelace)
<<<<<<< HEAD
        if not current_platform.is_hpu():
            self._check_scheme_supported(scheme.get_min_capability())

=======
        self._check_scheme_supported(scheme.get_min_capability())
>>>>>>> 241ad7b3
        return scheme

    @staticmethod
    def supports_cutlass_24(
            weight_quant: Optional[QuantizationArgs],
            input_quant: Optional[QuantizationArgs],
            sparsity_scheme: Optional[SparsityCompressionConfig] = None
    ) -> bool:
        """
        Check if the layer is supported by the Cutlass 2:4 Kernel
        Conditions:
            - Overarching condition: Sparsity Structure is 2:4
            - Unquantized cases are supported
            - Weight only quantization is not-supported
            - Supported weight quantization strategies are TENSOR and CHANNEL
            - Supported input quantization strategies are TENSOR and TOKEN
            - Only 8 bit quantization is supported 

        :return: True if the layer is supported by the Cutlass 2:4 Kernel
            False otherwise
        """
        is_valid_sparsity = (sparsity_scheme is not None
                             and sparsity_scheme.sparsity_structure
                             == SparsityStructure.TWO_FOUR.value
                             and sparsity_scheme.format == "dense")
        if not is_valid_sparsity:
            return False

        # Unquantized cases are supported
        if weight_quant is None and input_quant is None:
            return True

        # Weight only quantization is not-supported
        if weight_quant is not None and input_quant is None:
            return False

        supported_weight_quant_strategies = [
            QuantizationStrategy.TENSOR.value,
            QuantizationStrategy.CHANNEL.value
        ]

        assert weight_quant is not None
        assert input_quant is not None
        if weight_quant.strategy not in supported_weight_quant_strategies:
            return False

        supported_input_quant_strategies = [
            QuantizationStrategy.TENSOR.value, QuantizationStrategy.TOKEN.value
        ]

        if input_quant.strategy not in supported_input_quant_strategies:
            return False

        return weight_quant.num_bits == input_quant.num_bits == 8


class CompressedTensorsLinearMethod(LinearMethodBase):

    def __init__(self, quantization_config: CompressedTensorsConfig):
        self.quantization_config = quantization_config

    def process_weights_after_loading(self, layer: torch.nn.Module) -> None:
        layer.scheme.process_weights_after_loading(layer)

    def create_weights(self, layer: torch.nn.Module,
                       input_size_per_partition: int,
                       output_partition_sizes: List[int], input_size: int,
                       output_size: int, params_dtype: torch.dtype,
                       **extra_weight_attrs):
        """
        Use the CompressedTensorsScheme associated with each layer to create
        the necessary parameters for the layer. See LinearMethodBase for param
        details
        """
        weight_loader = extra_weight_attrs.get("weight_loader")
        layer.scheme.create_weights(
            layer=layer,
            input_size=input_size,
            input_size_per_partition=input_size_per_partition,
            output_partition_sizes=output_partition_sizes,
            output_size=output_size,
            params_dtype=params_dtype,
            weight_loader=weight_loader)

    def apply(self,
              layer: torch.nn.Module,
              x: torch.Tensor,
              bias: Optional[torch.Tensor] = None):
        """
        Use the output of create_weights and the CompressedTensorsScheme
        associated with the layer to apply the forward pass with the
        layer input.  See LinearMethodBase for param details

        """

        scheme = layer.scheme
        if scheme is None:
            raise ValueError("A scheme must be defined for each layer")
        return scheme.apply_weights(layer, x, bias=bias)


class CompressedTensorsKVCacheMethod(BaseKVCacheMethod):
    """
    Supports loading kv-cache scaling factors from compressed-tensors
    checkpoints.
    """

    def __init__(self, quant_config: CompressedTensorsConfig):
        self.validate_kv_cache_scheme(quant_config.kv_cache_scheme)
        super().__init__(quant_config)

    @staticmethod
    def validate_kv_cache_scheme(kv_cache_scheme: Optional[Dict[str, Any]]):
        """
        Validator for the kv cache scheme. Useful for controlling the
        kv cache quantization schemes, that are being supported in vLLM
        :param kv_cache_scheme: the compressed-tensors kv cache scheme
        """
        if kv_cache_scheme is None:
            return

        type_ = kv_cache_scheme.get("type")
        num_bits = kv_cache_scheme.get("num_bits")

        if type_ != "float" and num_bits != 8:
            raise NotImplementedError(
                "Currently supported kv cache quantization is "
                "num_bits=8, type=float, however "
                f"received num_bits={num_bits}, type={type_}")

        strategy = kv_cache_scheme.get("strategy")
        if strategy != "tensor":
            raise NotImplementedError(
                "Only support per-tensor scaling factor "
                "for compressed-tensors KV cache. "
                f"Expected strategy: tensor, found strategy: {strategy}")

        is_symmetric = kv_cache_scheme.get("symmetric")
        if not is_symmetric:
            raise NotImplementedError(
                "Only support symmetric scaling factor "
                "for compressed-tensors KV cache. "
                f"However found symmetric: {is_symmetric}")<|MERGE_RESOLUTION|>--- conflicted
+++ resolved
@@ -411,13 +411,9 @@
 
         # Raise error if device does not support the scheme
         # (e.g. fp8 needs ada lovelace)
-<<<<<<< HEAD
         if not current_platform.is_hpu():
             self._check_scheme_supported(scheme.get_min_capability())
 
-=======
-        self._check_scheme_supported(scheme.get_min_capability())
->>>>>>> 241ad7b3
         return scheme
 
     @staticmethod
