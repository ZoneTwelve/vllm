--- conflicted
+++ resolved
@@ -51,8 +51,9 @@
 
     def __init__(self, guide: Guide):
         self._guide: Guide = guide
-<<<<<<< HEAD
-        self._fsm_state: DefaultDict[int, int] = defaultdict(int)
+        # CFGState is used for the FSM state for CFGGuide
+        self._fsm_state: DefaultDict[int, Union[int,
+                                                CFGState]] = defaultdict(int)
         self._cached_get_mask_tensor = _cached(self._get_mask_tensor)
 
     @staticmethod
@@ -74,11 +75,6 @@
                 f"Unsupported instruction type {type(instruction)}")
         return BaseLogitsProcessor._create_mask_tensor(tuple(allowed_tokens),
                                                        vocab_size, device)
-=======
-        # CFGState is used for the FSM state for CFGGuide
-        self._fsm_state: DefaultDict[int, Union[int,
-                                                CFGState]] = defaultdict(int)
->>>>>>> 241ad7b3
 
     def __call__(self, input_ids: List[int],
                  scores: torch.Tensor) -> torch.Tensor:
