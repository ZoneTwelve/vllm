--- conflicted
+++ resolved
@@ -5,23 +5,16 @@
   # but only for the habana_main branch
   push:
     branches:
-<<<<<<< HEAD
       - habana_main
-  pull_request:
-    branches:
-      - habana_main
-=======
-      - main
     paths:
       - "**/*.py"
       - .github/workflows/yapf.yml
   pull_request:
     branches:
-      - main
+      - habana_main
     paths:
       - "**/*.py"
       - .github/workflows/yapf.yml
->>>>>>> a5fda50a
 
 jobs:
   yapf:
