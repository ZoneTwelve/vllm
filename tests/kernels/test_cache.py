--- conflicted
+++ resolved
@@ -5,17 +5,8 @@
 import pytest
 import torch
 
-<<<<<<< HEAD
-from vllm.utils import is_hip, is_hpu
-from vllm import _custom_ops as ops	
-if is_hpu():
-    from vllm.hpu import cache_ops
-else:
-    from vllm._C import cache_ops
-
-=======
 from vllm import _custom_ops as ops
->>>>>>> db5ec52a
+from vllm.utils import is_hpu
 
 DTYPES = [torch.half, torch.bfloat16, torch.float]
 NUM_TOKENS = [42]  # Arbitrary values for testing
@@ -30,7 +21,6 @@
 
 NUM_MAPPINGS = [256]  # Arbitrary values for testing
 SEEDS = [0]
-<<<<<<< HEAD
 if is_hpu():
     COPYING_DIRECTION = [('hpu', 'cpu'), ('hpu', 'hpu'), ('cpu', 'hpu')]
     DEVICES = ["hpu"]
@@ -39,13 +29,6 @@
     DEVICES = [
         f"cuda:{i}" for i in range(1 if torch.cuda.device_count() == 1 else 2)
     ]
-=======
-CUDA_DEVICES = [
-    f"cuda:{i}" for i in range(1 if torch.cuda.device_count() == 1 else 2)
-]
-
-# We assume fp8 is always enabled for testing.
->>>>>>> db5ec52a
 KV_CACHE_DTYPE = ["auto", "fp8"]
 
 
@@ -160,13 +143,8 @@
     device: str,
     kv_cache_dtype: str,
 ) -> None:
-<<<<<<< HEAD
-    if not is_hip() and kv_cache_dtype == "fp8":
-        pytest.skip()  # This test is not tuned for e5m2 cuda precision
     if is_hpu() and kv_cache_dtype != "auto":
         pytest.skip("Only auto kv_cache_dtype supported on HPU")
-=======
->>>>>>> db5ec52a
     random.seed(seed)
     torch.random.manual_seed(seed)
     if torch.cuda.is_available():
@@ -176,16 +154,9 @@
     torch.set_default_device(device)
 
     # Create a random slot mapping.
-<<<<<<< HEAD
-    blocks = random.sample(range(num_blocks), num_tokens)
-    offsets = random.choices(range(block_size), k=num_tokens)
-    slot_mapping = [block * block_size + offset for block, offset in zip(blocks, offsets)]
-    slot_mapping = torch.tensor(slot_mapping, dtype=torch.long)
-=======
     num_slots = block_size * num_blocks
     slot_mapping_lst = random.sample(range(num_slots), num_tokens)
     slot_mapping = torch.tensor(slot_mapping_lst, dtype=torch.long)
->>>>>>> db5ec52a
 
     qkv = torch.randn(num_tokens, 3, num_heads, head_size, dtype=dtype)
     _, key, value = qkv.unbind(dim=1)
@@ -211,34 +182,22 @@
     kv_scale = 1.0
 
     # Call the reshape_and_cache kernel.
-<<<<<<< HEAD
     cache_ops.reshape_and_cache(key, value, key_cache, value_cache,
                                 slot_mapping, "auto")
+    if kv_cache_dtype == "fp8":
+        result_key_cache = torch.empty_like(key_cache, dtype=torch.float16)
+        ops.convert_fp8(result_key_cache, key_cache)
+        result_value_cache = torch.empty_like(value_cache, dtype=torch.float16)
+        ops.convert_fp8(result_value_cache, value_cache)
 
     # Run the reference implementation.
     if not is_hpu():
         reshaped_key = key.reshape(num_tokens, *key_cache[0, :, :, 0, :].shape)
     block_indices = torch.div(slot_mapping, block_size, rounding_mode="floor")
     block_indices = block_indices.cpu().tolist()
-=======
-    ops.reshape_and_cache(key, value, key_cache, value_cache, slot_mapping,
-                          kv_cache_dtype, kv_scale)
-
-    if kv_cache_dtype == "fp8":
-        result_key_cache = torch.empty_like(key_cache, dtype=torch.float16)
-        ops.convert_fp8(result_key_cache, key_cache)
-        result_value_cache = torch.empty_like(value_cache, dtype=torch.float16)
-        ops.convert_fp8(result_value_cache, value_cache)
-
-    # Run the reference implementation.
-    reshaped_key = key.reshape(num_tokens, *key_cache[0, :, :, 0, :].shape)
-    block_indicies = torch.div(slot_mapping, block_size, rounding_mode="floor")
-    block_indicies_lst = block_indicies.cpu().tolist()
->>>>>>> db5ec52a
     block_offsets = slot_mapping % block_size
     block_offsets_lst = block_offsets.cpu().tolist()
     for i in range(num_tokens):
-<<<<<<< HEAD
         block_idx = block_indices[i]
         block_offset = block_offsets[i]
         if is_hpu():
@@ -249,12 +208,6 @@
             cloned_value_cache[block_idx, block_offset, :, :] = value[i]
         else:
             cloned_value_cache[block_idx, :, :, block_offset] = value[i]
-=======
-        block_idx = block_indicies_lst[i]
-        block_offset = block_offsets_lst[i]
-        cloned_key_cache[block_idx, :, :, block_offset, :] = reshaped_key[i]
-        cloned_value_cache[block_idx, :, :, block_offset] = value[i]
->>>>>>> db5ec52a
 
     if kv_cache_dtype == "fp8":
         assert torch.allclose(result_key_cache,
@@ -432,11 +385,7 @@
                               dist_value_caches[0][dst].cpu())
 
 
-<<<<<<< HEAD
 @pytest.mark.skipif(is_hpu(), reason="Skipping test on HPU")
-@pytest.mark.skipif(not is_hip(), reason="FP8 conversion test requires e4m3")
-=======
->>>>>>> db5ec52a
 @pytest.mark.parametrize("num_heads", NUM_HEADS)
 @pytest.mark.parametrize("head_size", HEAD_SIZES)
 @pytest.mark.parametrize("block_size", BLOCK_SIZES)
